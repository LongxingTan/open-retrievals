--- conflicted
+++ resolved
@@ -244,17 +244,14 @@
         pooling_method=training_args.pooling_method,
         lora_config=lora_config,
     )
-<<<<<<< HEAD
-    train_model = PairwiseModel(model, loss_fn=TripletRankingLoss())
-=======
-    model = model.set_train_type(
-        "pairwise",
+
+    train_model = PairwiseModel(
+        model,
         loss_fn=TripletLoss(
             use_inbatch_negative=training_args.use_inbatch_neg,
             negatives_cross_device=training_args.negatives_cross_device,
         ),
     )
->>>>>>> 1b72e5e4
 
     optimizer = get_optimizer(train_model, lr=5e-5, weight_decay=1e-3)
 
