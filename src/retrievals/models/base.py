"""Base model for embedding and reranking"""

import logging
from abc import ABC, abstractmethod
from typing import Dict, List, Optional, Tuple, Union

import numpy as np
import torch
import torch.distributed as dist
import torch.nn as nn
from tqdm.auto import tqdm, trange
from transformers import PreTrainedTokenizer

from ..data.collator import LLMRerankCollator, RerankCollator
<<<<<<< HEAD
from .utils import DocumentSplitter
=======
from .utils import DocumentSplitter, find_all_linear_names, get_device_name
>>>>>>> 1b72e5e4

logger = logging.getLogger(__name__)


class Base(ABC, nn.Module):
    """Base class for embedding and reranking model"""

    def __init__(
        self,
        model: Optional[nn.Module] = None,
        tokenizer: Optional[PreTrainedTokenizer] = None,
        **kwargs,
    ):
        super().__init__()
        if isinstance(model, str):
            assert ValueError("Please use AutoModelForEmbedding.from_pretrained(model_name_or_path)")
        self.model = model
        self.tokenizer = tokenizer
<<<<<<< HEAD
        self.device = kwargs.get('device', 'cuda' if torch.cuda.is_available() else 'cpu')
=======
        self.device = get_device_name()
>>>>>>> 1b72e5e4
        self.to(self.device)

    @abstractmethod
    def forward(self, *args, **kwargs):
        """Pytorch forward method."""

    def setup_lora(self, model, lora_config, use_qlora: bool = False):
        """Setup LoRA for the model."""
        from peft import get_peft_model, prepare_model_for_kbit_training

        if lora_config is None:
            lora_config = self.create_default_lora_config(model, lora_r=32, lora_alpha=64, lora_dropout=0.05)
        if use_qlora:
            model = prepare_model_for_kbit_training(model)
        model = get_peft_model(model, lora_config)
        model.print_trainable_parameters()
        return model

    def load_lora_weights(self, model, lora_path: str):
        """Load pre-trained LoRA weights."""
        from peft import PeftModel

        logger.info(f'Loading LoRA adapter from {lora_path}')
        model = PeftModel.from_pretrained(model, lora_path)
        return model.merge_and_unload()

    def create_default_lora_config(self, model, lora_r: int, lora_alpha: int, lora_dropout: float):
        """Create default LoRA configuration."""
        from peft import LoraConfig

        target_modules = find_all_linear_names(model)
        logger.info(f'Setting LoRA target modules to {target_modules}, r={lora_r}, alpha={lora_alpha}')
        return LoraConfig(
            r=lora_r,
            lora_alpha=lora_alpha,
            lora_dropout=lora_dropout,
            target_modules=target_modules,
            bias='none',
            task_type='FEATURE_EXTRACTION',
        )

    def save_pretrained(self, path: str, safe_serialization: bool = True):
        """Saves all model and tokenizer to path"""
        logger.info("Save model to {}".format(path))
        state_dict = self.model.state_dict()
        state_dict = type(state_dict)({k: v.clone().cpu() for k, v in state_dict.items()})
        self.model.save_pretrained(path, state_dict=state_dict, safe_serialization=safe_serialization)
        self.tokenizer.save_pretrained(path)

    def gradient_checkpointing_enable(self, gradient_checkpointing_kwargs=None):
        self.model.gradient_checkpointing_enable(gradient_checkpointing_kwargs=gradient_checkpointing_kwargs)

    def enable_input_require_grads(self, **kwargs):
        self.model.enable_input_require_grads(**kwargs)

    def resize_token_embeddings(self, new_num_tokens: Optional = None, pad_to_multiple_of: Optional = None):
        # add new, random embeddings for the new tokens
        self.model.resize_token_embeddings(new_num_tokens, pad_to_multiple_of)

    def push_to_hub(self, hub_model_id: str, private: bool = True, **kwargs):
        """push model to hub

        :param hub_model_id: str, hub model id.
        :param private: bool, whether push to private repo. Default True.
        :param kwargs: other kwargs for `push_to_hub` method.
        """
        self.tokenizer.push_to_hub(hub_model_id, private=private, **kwargs)
        self.backbone.push_to_hub(hub_model_id, private=private, **kwargs)

    def _dist_gather_tensor(self, tensor: Optional[torch.Tensor]):
        """negatives cross device"""
        if tensor is None:
            return None
        tensor = tensor.contiguous()

        all_tensors = [torch.empty_like(tensor) for _ in range(self.world_size)]
        dist.all_gather(all_tensors, tensor)

        all_tensors[self.process_rank] = tensor
        all_tensors = torch.cat(all_tensors, dim=0)
        return all_tensors

    def _text_length(self, text: Union[List[int], List[List[int]]]):
        """
        Help function to get the length for the input text. Text can be either
        a list of ints (which means a single text as input), or a tuple of list of ints
        (representing several text inputs to the model).
        """

        if isinstance(text, dict):  # {key: value} case
            return len(next(iter(text.values())))
        elif not hasattr(text, "__len__"):  # Object has no len() method
            return 1
        elif len(text) == 0 or isinstance(text[0], int):  # Empty string or list of ints
            return len(text)
        else:
            return sum([len(t) for t in text])  # Sum of length of individual strings

    def _determine_max_length(self) -> int:
        """Determine the maximum sequence length based on model and tokenizer configurations."""
        if hasattr(self.model, "config") and hasattr(self.model.config, "max_position_embeddings"):
            return min(self.model.config.max_position_embeddings, self.tokenizer.model_max_length)
        return self.tokenizer.model_max_length

<<<<<<< HEAD
    def _init_weights(self, module: nn.Module):
        if isinstance(module, nn.Linear):
            module.weight.data.normal_(mean=0.0, std=self.config.initializer_range)
            if module.bias is not None:
                module.bias.data.zero_()
        elif isinstance(module, nn.Embedding):
            module.weight.data.normal_(mean=0.0, std=self.config.initializer_range)
            if module.padding_idx is not None:
                module.weight.data[module.padding_idx].zero_()
        elif isinstance(module, nn.LayerNorm):
            module.bias.data.zero_()
            module.weight.data.fill_(1.0)

=======
>>>>>>> 1b72e5e4

class BaseRanker(Base):
    def __init__(self, model: Optional[nn.Module] = None, tokenizer: Optional[PreTrainedTokenizer] = None, **kwargs):
        super().__init__(model, tokenizer)

    def preprocess_pair(
        self,
        batch_sentence_pair: List[Tuple[str, str]],
        query_max_length: int,
        document_max_length: int,
        padding='max_length',
        **kwargs,
    ):
        """Preprocesses the pair of sentences (query, document) for the model."""
        query_list = [pair[0] for pair in batch_sentence_pair]
        document_list = [pair[1] for pair in batch_sentence_pair]
        queries_inputs_batch = self.tokenizer(
            query_list,
            return_tensors=None,
            add_special_tokens=False,
            max_length=query_max_length,
            truncation=True,
            **kwargs,
        )['input_ids']
        passages_inputs_batch = self.tokenizer(
            document_list,
            return_tensors=None,
            add_special_tokens=False,
            max_length=document_max_length,
            truncation=True,
            **kwargs,
        )['input_ids']

        inputs_batch = []
        for q_inp, d_inp in zip(queries_inputs_batch, passages_inputs_batch):
            item = self.tokenizer.prepare_for_model(
                q_inp,
                d_inp,
                truncation='only_second',
                max_length=document_max_length,
                padding=False,
            )
            inputs_batch.append(item)

        return self.tokenizer.pad(inputs_batch, padding=True, return_tensors='pt', **kwargs).to(self.device)

    @torch.no_grad()
    def compute_score(
        self,
        sentence_pairs: Union[List[Tuple[str, str]], Tuple[str, str]],
        batch_size: int = 16,
        max_length: int = 256,
        normalize: bool = False,
        show_progress_bar: bool = None,
        **kwargs,
    ) -> Union[List[float], float]:
        """compute scores for a list of sentence pairs.[(q1, d1), (q2, d2), ...]"""
        self.model.eval()

        if isinstance(sentence_pairs[0], str):
            sentence_pairs = [sentence_pairs]

        length_sorted_idx = np.argsort([-self._text_length(q) - self._text_length(p) for q, p in sentence_pairs])
        sentences_sorted = [sentence_pairs[idx] for idx in length_sorted_idx]

        if self.query_instruction or self.document_instruction:
            sentences_sorted = [
                (
                    self.query_instruction.format(pair[0]) if self.query_instruction else pair[0],
                    self.document_instruction.format(pair[1]) if self.document_instruction else pair[1],
                )
                for pair in sentences_sorted
            ]

        all_scores: List[float] = []
        for batch_start in tqdm(
            range(0, len(sentences_sorted), batch_size), desc='Scoring', disable=not show_progress_bar
        ):
            batch_sentences = sentences_sorted[batch_start : batch_start + batch_size]
            batch_on_device = self.preprocess_pair(
                batch_sentences, query_max_length=max_length, document_max_length=max_length
            )

            scores = self.forward(**batch_on_device).flatten().float()

            if normalize:
                scores = torch.sigmoid(scores)

            all_scores.extend(scores.cpu().tolist())

        all_scores = [all_scores[idx] for idx in np.argsort(length_sorted_idx)]

        return all_scores[0] if len(all_scores) == 1 else all_scores

    @torch.no_grad()
    def rerank(
        self,
        query: str,
        documents: List[str],
        batch_size: int = 16,
        show_progress_bar: bool = None,
        return_dict: bool = True,
        normalize: bool = False,
        data_collator: Optional[RerankCollator] = None,
        long_documents_split: bool = False,
        chunk_max_length: int = 256,
        chunk_overlap: int = 48,
        max_chunks_per_doc: int = 100,
        **kwargs,
    ) -> Union[Dict[str, List[str]], List[str]]:
        """
        query: single string text
        documents: list of string
        """
        if query is None or len(query) == 0 or len(documents) == 0:
            return {'rerank_documents': [], 'rerank_scores': []}

        if long_documents_split:
            splitter = DocumentSplitter(
                chunk_size=chunk_max_length, chunk_overlap=chunk_overlap, max_chunks_per_doc=max_chunks_per_doc
            )
            text_pairs, sentence_pairs_pids = splitter.create_documents(
                query,
                documents,
                tokenizer=self.tokenizer,
            )
        else:
            text_pairs = [[query, doc] for doc in documents]
            sentence_pairs_pids = list(range(len(documents)))

        scores = self.compute_score(
            sentence_pairs=text_pairs,
            data_collator=data_collator,
            batch_size=batch_size,
            normalize=normalize,
            show_progress_bar=show_progress_bar,
        )

        merge_scores = [float('-inf') for _ in range(len(documents))]
        for pid, score in zip(sentence_pairs_pids, scores):
            merge_scores[pid] = max(merge_scores[pid], score)

        merge_scores_argsort = np.argsort(merge_scores)[::-1]
        sorted_documents = [documents[i] for i in merge_scores_argsort]
        sorted_scores = [merge_scores[i] for i in merge_scores_argsort]

        if return_dict:
            return {
                'rerank_document': sorted_documents,
                'rerank_scores': sorted_scores,
                'rerank_ids': merge_scores_argsort.tolist(),
            }
        else:
            return sorted_documents<|MERGE_RESOLUTION|>--- conflicted
+++ resolved
@@ -12,11 +12,7 @@
 from transformers import PreTrainedTokenizer
 
 from ..data.collator import LLMRerankCollator, RerankCollator
-<<<<<<< HEAD
-from .utils import DocumentSplitter
-=======
 from .utils import DocumentSplitter, find_all_linear_names, get_device_name
->>>>>>> 1b72e5e4
 
 logger = logging.getLogger(__name__)
 
@@ -35,11 +31,7 @@
             assert ValueError("Please use AutoModelForEmbedding.from_pretrained(model_name_or_path)")
         self.model = model
         self.tokenizer = tokenizer
-<<<<<<< HEAD
-        self.device = kwargs.get('device', 'cuda' if torch.cuda.is_available() else 'cpu')
-=======
         self.device = get_device_name()
->>>>>>> 1b72e5e4
         self.to(self.device)
 
     @abstractmethod
@@ -144,7 +136,6 @@
             return min(self.model.config.max_position_embeddings, self.tokenizer.model_max_length)
         return self.tokenizer.model_max_length
 
-<<<<<<< HEAD
     def _init_weights(self, module: nn.Module):
         if isinstance(module, nn.Linear):
             module.weight.data.normal_(mean=0.0, std=self.config.initializer_range)
@@ -158,8 +149,6 @@
             module.bias.data.zero_()
             module.weight.data.fill_(1.0)
 
-=======
->>>>>>> 1b72e5e4
 
 class BaseRanker(Base):
     def __init__(self, model: Optional[nn.Module] = None, tokenizer: Optional[PreTrainedTokenizer] = None, **kwargs):
