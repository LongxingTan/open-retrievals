--- conflicted
+++ resolved
@@ -114,7 +114,6 @@
             loss = self._compute_loss(scores, labels)
             return {'logits': logits, 'loss': loss}
         return {'logits': logits} if return_dict else logits
-<<<<<<< HEAD
 
     def encode(
         self, input_ids: torch.Tensor, attention_mask: torch.Tensor
@@ -125,18 +124,6 @@
         if not self.pooling:
             return model_output
 
-=======
-
-    def encode(
-        self, input_ids: torch.Tensor, attention_mask: torch.Tensor
-    ) -> Union[torch.Tensor, SequenceClassifierOutput]:
-        """Encode input IDs and attention masks into embeddings."""
-        model_output: SequenceClassifierOutput = self.model(input_ids, attention_mask, output_hidden_states=True)
-
-        if not self.pooling:
-            return model_output
-
->>>>>>> 1b72e5e4
         last_hidden_state = model_output.get('last_hidden_state', model_output[0])
         embeddings = self.pooling(last_hidden_state, attention_mask)
         return embeddings
