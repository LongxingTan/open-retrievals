import os
import shutil
import tempfile
from dataclasses import dataclass, field
from unittest import TestCase

import torch
import transformers
from torch import nn
from torch.utils.data import DataLoader, Dataset
from transformers import (
    AutoConfig,
    AutoModel,
    AutoTokenizer,
    BertTokenizer,
    HfArgumentParser,
    TrainingArguments,
)

from src.retrievals.data.collator import RerankCollator
from src.retrievals.models.rerank import AutoModelForRanking, ColBERT
from src.retrievals.trainer.trainer import (
    DistilTrainer,
    RerankTrainer,
    RetrievalTrainer,
)

from .test_modeling_common import (
    ModelTesterMixin,
    device,
    floats_tensor,
    ids_tensor,
    random_attention_mask,
)


class PseudoRerankTrainDataset(Dataset):
    def __init__(self):
        self.examples = [
            {'query': 'how are you, fans', 'document': 'I am fine', 'labels': 1},
            {'query': 'hallo?', 'document': 'what is your problem', 'labels': 1},
            {'query': 'how are you doing', 'document': 'be survive', 'labels': 0},
        ]

    def __len__(self):
        return len(self.examples)

    def __getitem__(self, item):
        return self.examples[item]


class AutoModelForRankingTest(TestCase, ModelTesterMixin):
    def setUp(self) -> None:
        self.output_dir = tempfile.mkdtemp()
        model_name_or_path = 'BAAI/bge-reranker-base'
        self.tokenizer = AutoTokenizer.from_pretrained(model_name_or_path)
        self.model = AutoModelForRanking.from_pretrained(model_name_or_path, device='cpu', temperature=0.05)
        self.data_collator = RerankCollator(self.tokenizer, max_length=32)

        self.text = '张华考上了北京大学'
        self.text_list = ['李萍进了中等技术学校', '我在百货公司当售货员', '我们都有光明的前途']
        self.text_pairs = [[self.text, i] for i in self.text_list]

    def tearDown(self):
        shutil.rmtree(self.output_dir)

    def test_preprocess(self):
<<<<<<< HEAD
        text = '张华考上了北京大学'
        text_list = ['李萍进了中等技术学校', '我在百货公司当售货员', '我们都有光明的前途']
        text_pairs = [[text, i] for i in text_list]

        batch = self.model.preprocess_pair(text_pairs, query_max_length=9, document_max_length=9)
=======
        batch = self.model.preprocess_pair(self.text_pairs, query_max_length=9, document_max_length=9)
>>>>>>> 1b72e5e4
        self.assertIn('input_ids', batch)
        self.assertIn('attention_mask', batch)

    def test_compute_score(self):
<<<<<<< HEAD
        text = '张华考上了北京大学'
        text_list = ['李萍进了中等技术学校', '我在百货公司当售货员', '我们都有光明的前途']
        text_pairs = [[text, i] for i in text_list]
        scores = self.model.compute_score(sentence_pairs=text_pairs, data_collator=self.data_collator)
        document_ranked = self.model.rerank(query=text, documents=text_list, data_collator=self.data_collator)
        print(scores)
        self.assertIn('rerank_document', document_ranked)
        self.assertIn('rerank_scores', document_ranked)
=======
        scores = self.model.compute_score(sentence_pairs=self.text_pairs, data_collator=self.data_collator)
        document_ranked = self.model.rerank(query=self.text, documents=self.text_list, data_collator=self.data_collator)

        self.assertEqual(len(scores), len(self.text_pairs))
        self.assertIn('rerank_document', document_ranked)
        self.assertIn('rerank_scores', document_ranked)

    def test_trainer(self):
        train_dataset = PseudoRerankTrainDataset()
        training_args = TrainingArguments(
            output_dir=self.output_dir, remove_unused_columns=False, per_device_train_batch_size=2, num_train_epochs=1
        )

        self.trainer = RerankTrainer(
            model=self.model,
            args=training_args,
            train_dataset=train_dataset,
            data_collator=self.data_collator,
        )
        self.trainer.train()
        self.trainer.save_model(self.output_dir)
>>>>>>> 1b72e5e4


class TestColBERT(TestCase):
    def setUp(self):
        # Create mock objects
        self.model = AutoModel.from_pretrained("bert-base-uncased")
        self.tokenizer = AutoTokenizer.from_pretrained("bert-base-uncased")
        self.linear_layer = nn.Linear(768, 256)
        self.colbert = ColBERT(
            model=self.model, tokenizer=self.tokenizer, linear_layer=self.linear_layer, max_length=128, device='cpu'
        )

    def test_forward(self):
        query_input_ids = torch.tensor([[101, 2054, 2003, 1996, 1045, 2572, 102]])
        query_attention_mask = torch.tensor([[1, 1, 1, 1, 1, 1, 1]])
        pos_input_ids = torch.tensor([[101, 2054, 2003, 1996, 1045, 2572, 102]])
        pos_attention_mask = torch.tensor([[1, 1, 1, 1, 1, 1, 1]])

        self.colbert.train()  # Set the model to training mode
        output = self.colbert(
            query_input_ids=query_input_ids,
            query_attention_mask=query_attention_mask,
            pos_input_ids=pos_input_ids,
            pos_attention_mask=pos_attention_mask,
            neg_input_ids=pos_input_ids,
            neg_attention_mask=pos_attention_mask,
        )
        self.assertIn('loss', output)
        self.assertIsInstance(output['loss'], torch.Tensor)

    def test_preprocess_pair(self):
        batch_sentence_pair = [["Hello, world!", "Hello there!"]]
        preprocessed = self.colbert.preprocess_pair(
            batch_sentence_pair=batch_sentence_pair, query_max_length=128, document_max_length=128
        )
        self.assertIn("query_input_ids", preprocessed)
        self.assertIn("doc_input_ids", preprocessed)
        self.assertIsInstance(preprocessed["query_input_ids"], torch.Tensor)
        self.assertIsInstance(preprocessed["doc_input_ids"], torch.Tensor)<|MERGE_RESOLUTION|>--- conflicted
+++ resolved
@@ -1,37 +1,17 @@
-import os
 import shutil
 import tempfile
-from dataclasses import dataclass, field
 from unittest import TestCase
 
 import torch
-import transformers
 from torch import nn
 from torch.utils.data import DataLoader, Dataset
-from transformers import (
-    AutoConfig,
-    AutoModel,
-    AutoTokenizer,
-    BertTokenizer,
-    HfArgumentParser,
-    TrainingArguments,
-)
+from transformers import AutoModel, AutoTokenizer, TrainingArguments
 
 from src.retrievals.data.collator import RerankCollator
 from src.retrievals.models.rerank import AutoModelForRanking, ColBERT
-from src.retrievals.trainer.trainer import (
-    DistilTrainer,
-    RerankTrainer,
-    RetrievalTrainer,
-)
+from src.retrievals.trainer.trainer import RerankTrainer
 
-from .test_modeling_common import (
-    ModelTesterMixin,
-    device,
-    floats_tensor,
-    ids_tensor,
-    random_attention_mask,
-)
+from .test_modeling_common import ModelTesterMixin
 
 
 class PseudoRerankTrainDataset(Dataset):
@@ -65,29 +45,11 @@
         shutil.rmtree(self.output_dir)
 
     def test_preprocess(self):
-<<<<<<< HEAD
-        text = '张华考上了北京大学'
-        text_list = ['李萍进了中等技术学校', '我在百货公司当售货员', '我们都有光明的前途']
-        text_pairs = [[text, i] for i in text_list]
-
-        batch = self.model.preprocess_pair(text_pairs, query_max_length=9, document_max_length=9)
-=======
         batch = self.model.preprocess_pair(self.text_pairs, query_max_length=9, document_max_length=9)
->>>>>>> 1b72e5e4
         self.assertIn('input_ids', batch)
         self.assertIn('attention_mask', batch)
 
     def test_compute_score(self):
-<<<<<<< HEAD
-        text = '张华考上了北京大学'
-        text_list = ['李萍进了中等技术学校', '我在百货公司当售货员', '我们都有光明的前途']
-        text_pairs = [[text, i] for i in text_list]
-        scores = self.model.compute_score(sentence_pairs=text_pairs, data_collator=self.data_collator)
-        document_ranked = self.model.rerank(query=text, documents=text_list, data_collator=self.data_collator)
-        print(scores)
-        self.assertIn('rerank_document', document_ranked)
-        self.assertIn('rerank_scores', document_ranked)
-=======
         scores = self.model.compute_score(sentence_pairs=self.text_pairs, data_collator=self.data_collator)
         document_ranked = self.model.rerank(query=self.text, documents=self.text_list, data_collator=self.data_collator)
 
@@ -109,7 +71,6 @@
         )
         self.trainer.train()
         self.trainer.save_model(self.output_dir)
->>>>>>> 1b72e5e4
 
 
 class TestColBERT(TestCase):
